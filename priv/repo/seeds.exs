--- conflicted
+++ resolved
@@ -1,11 +1,3 @@
-<<<<<<< HEAD
-import Ecto.Adapters.SQL, only: [query: 3]
-
-[
-  "drop publication realtime_test",
-  "create publication realtime_test for all tables"
-] |> Enum.each(&query(Realtime.Repo, &1, []))
-=======
 # Script for populating the database. You can run it as:
 #
 #     mix run priv/repo/seeds.exs
@@ -46,4 +38,8 @@
   "jwt_secret" => "d3v_HtNXEpT+zfsyy1LE1WPGmNKLWRfw/rpjnVtCEEM2cSFV2s+kUh5OKX7TPYmG"
 })
 |> Repo.insert!(conflict_target: [:external_id], on_conflict: :replace_all)
->>>>>>> 8377f2d5
+
+[
+  "drop publication realtime_test",
+  "create publication realtime_test for all tables"
+] |> Enum.each(&Repo.query(Repo, &1, []))