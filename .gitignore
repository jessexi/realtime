--- conflicted
+++ resolved
@@ -36,10 +36,7 @@
 # this depending on your deployment strategy.
 /priv/static/
 
-<<<<<<< HEAD
 _build/
 deps/
-=======
 server/_build
-server/deps
->>>>>>> c05f2d15
+server/deps