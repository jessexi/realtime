--- conflicted
+++ resolved
@@ -108,13 +108,8 @@
     end
   end
 
-<<<<<<< HEAD
-  @spec stop(String.t()) :: nil | :ok
-  def stop(scope) do
-=======
-  @spec stop(String.t()) :: :ok
+  @spec stop(String.t(), timeout()) :: :ok
   def stop(scope, timeout \\ :infinity) do
->>>>>>> 7ddbc116
     case :global.whereis_name({:tenant_db, :supervisor, scope}) do
       :undefined ->
         Logger.warning("Database supervisor not found for tenant #{scope}")
